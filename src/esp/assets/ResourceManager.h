// Copyright (c) Facebook, Inc. and its affiliates.
// This source code is licensed under the MIT license found in the
// LICENSE file in the root directory of this source tree.

#ifndef ESP_ASSETS_RESOURCEMANAGER_H_
#define ESP_ASSETS_RESOURCEMANAGER_H_

/** @file
 * @brief Class @ref esp::assets::ResourceManager, enum @ref
 * esp::assets::ResourceManager::ShaderType
 */

#include <map>
#include <memory>
#include <string>
#include <utility>
#include <vector>

#include <Corrade/Containers/EnumSet.h>
#include <Corrade/Containers/Optional.h>
#include <Magnum/EigenIntegration/Integration.h>
#include <Magnum/GL/TextureFormat.h>
#include <Magnum/MeshTools/Compile.h>
#include <Magnum/MeshTools/Transform.h>
#include <Magnum/SceneGraph/MatrixTransformation3D.h>

#include "Asset.h"
#include "BaseMesh.h"
#include "CollisionMeshData.h"
#include "GenericMeshData.h"
#include "MeshData.h"
#include "MeshMetaData.h"
#include "esp/gfx/Drawable.h"
#include "esp/gfx/DrawableGroup.h"
#include "esp/gfx/MaterialData.h"
#include "esp/gfx/ShaderManager.h"
#include "esp/io/URDFParser.h"
#include "esp/physics/configure.h"
#include "esp/scene/SceneManager.h"
#include "esp/scene/SceneNode.h"

#include "esp/metadata/MetadataMediator.h"
#include "esp/metadata/attributes/AttributesBase.h"

// forward declarations
namespace Magnum {
namespace Trade {
class AbstractImporter;
class AbstractShaderProgram;
class PhongMaterialData;
}  // namespace Trade
}  // namespace Magnum

namespace Mn = Magnum;

namespace esp {
namespace gfx {
class Drawable;
}
namespace scene {
struct SceneConfiguration;
}
namespace physics {
class PhysicsManager;
class RigidObject;
}  // namespace physics
namespace nav {
class PathFinder;
}
namespace assets {

/**
 * @brief Singleton class responsible for
 * loading and managing common simulator assets such as meshes, textures, and
 * materials.
 */
class ResourceManager {
 public:
  /** @brief Stores references to a set of drawable elements */
  using DrawableGroup = gfx::DrawableGroup;
  /** @brief Convenience typedef for Importer class */
  using Importer = Mn::Trade::AbstractImporter;

  /**
   * @brief The @ref ShaderManager key for @ref LightInfo which has no lights
   */
  static constexpr char NO_LIGHT_KEY[] = "no_lights";

  /**
   *@brief The @ref ShaderManager key for the default @ref LightInfo
   */
  static constexpr char DEFAULT_LIGHTING_KEY[] = "";

  /**
   *@brief The @ref ShaderManager key for the default @ref MaterialInfo
   */
  static constexpr char DEFAULT_MATERIAL_KEY[] = "";

  /**
   *@brief The @ref ShaderManager key for full ambient white @ref MaterialInfo
   *used for primitive wire-meshes
   */
  static constexpr char WHITE_MATERIAL_KEY[] = "ambient_white";

  /**
   *@brief The @ref ShaderManager key for @ref MaterialInfo with per-vertex
   * object ID
   */
  static constexpr char PER_VERTEX_OBJECT_ID_MATERIAL_KEY[] =
      "per_vertex_object_id";

  /**
   * @brief Flag
   *
   * @see @ref Flags, @ref flags()
   */
  enum class Flag : Magnum::UnsignedShort {
    /**
     * build phong material from PBR material
     */
    BuildPhongFromPbr = 1 << 0,
  };

  /**
   * @brief Flags
   */
  typedef Corrade::Containers::EnumSet<Flag> Flags;

  /** @brief Constructor */
  explicit ResourceManager(metadata::MetadataMediator::ptr& _metadataMediator,
                           Flags flags = {});

  /** @brief Destructor */
  ~ResourceManager() {}

  /**
   * @brief This function will build the various @ref Importers used by the
   * system.
   */
  void buildImporters();

  /**
   * @brief Build default primitive attribute files and synthesize an object of
   * each type.
   */
  void initDefaultPrimAttributes();

  /**
   * @brief Instantiate, or reinstantiate, PhysicsManager defined by passed
   * attributes
   * @param physicsManager The currently defined @ref physics::PhysicsManager.
   * Will be reseated to the specified physics implementation.
   * @param isEnabled Whether this PhysicsManager is enabled or not.  Takes the
   * place of old checks for nullptr.
   * @param parent The @ref scene::SceneNode of which the scene mesh will be
   * added as a child. Typically near the root of the scene. Expected to be
   * static.
   * @param physicsManagerAttributes A smart pointer to meta data structure
   * storing configured physics simulation parameters.
   */
  void initPhysicsManager(
      std::shared_ptr<physics::PhysicsManager>& physicsManager,
      bool isEnabled,
      scene::SceneNode* parent,
      const metadata::attributes::PhysicsManagerAttributes::ptr&
          physicsManagerAttributes);

  /**
   * @brief Load a scene mesh and add it to the specified @ref DrawableGroup as
   * a child of the specified @ref scene::SceneNode.
   *
   * If parent and drawables are not specified, the assets are loaded, but no
   * new @ref gfx::Drawable is added for the scene (i.e. it will not be
   * rendered).
   * @param sceneAttributes The @ref StageAttributes that describes the
   * scene
   * @param _physicsManager The currently defined @ref physics::PhysicsManager.
   * @param sceneManagerPtr Pointer to scene manager, to fetch drawables and
   * parent node.
   * @param [out] Current active scene ID is in idx 0, if semantic scene is
   * made, its activeID should be pushed onto vector
   * @param createSemanticMesh If the semantic mesh should be created, based on
   * @ref SimulatorConfiguration
   * @return Whether or not the scene load succeeded.
   */
  bool loadStage(
      const metadata::attributes::StageAttributes::ptr& sceneAttributes,
      std::shared_ptr<physics::PhysicsManager> _physicsManager,
      esp::scene::SceneManager* sceneManagerPtr,
      std::vector<int>& activeSceneIDs,
      bool createSemanticMesh);

  /**
   * @brief Construct scene collision mesh group based on name and type of
   * scene.
   * @tparam T type of meshdata desired based on scene type.
   * @param filename The name of the file holding the mesh data
   * @param meshGroup The meshgroup to build
   * @return whether built successfully or not
   */
  template <class T>
  bool buildStageCollisionMeshGroup(const std::string& filename,
                                    std::vector<CollisionMeshData>& meshGroup);

  /**
   * @brief Load/instantiate any required render and collision assets for an
   * object, if they do not already exist in @ref resourceDict_ or @ref
   * collisionMeshGroups_, respectively. Assumes valid render and collisions
   * asset handles have been specified (This is checked/verified during
   * registration.)
   * @param objTemplateHandle The key for referencing the template in the
   * @ref esp::metadata::managers::ObjectAttributesManager::objectLibrary_.
   * @return whether process succeeded or not - only currently fails if
   * registration call fails.
   */
  bool instantiateAssetsOnDemand(const std::string& objTemplateHandle);

  //======== Accessor functions ========
  /**
   * @brief Getter for all @ref assets::CollisionMeshData associated with the
   * particular asset.
   *
   * @param collisionAssetHandle The key by which the asset is referenced in
   * @ref collisionMeshGroups_, from the @ref
   * esp::metadata::managers::ObjectAttributesManager::objectLibrary_.
   * @return A vector reference to @ref assets::CollisionMeshData instances for
   * individual components of the asset.
   */
  const std::vector<assets::CollisionMeshData>& getCollisionMesh(
      const std::string& collisionAssetHandle) const {
    CHECK(collisionMeshGroups_.count(collisionAssetHandle) > 0);
    return collisionMeshGroups_.at(collisionAssetHandle);
  }

  /**
   * @brief Return manager for construction and access to asset attributes.
   */
  const metadata::managers::AssetAttributesManager::ptr
  getAssetAttributesManager() const {
    return metadataMediator_->getAssetAttributesManager();
  }
  /**
   * @brief Return manager for construction and access to light and lighting
   * layout attributes.
   */
  const metadata::managers::LightLayoutAttributesManager::ptr
  getLightLayoutAttributesManager() const {
    return metadataMediator_->getLightLayoutAttributesManager();
  }

  /**
   * @brief Return manager for construction and access to object attributes.
   */
  const metadata::managers::ObjectAttributesManager::ptr
  getObjectAttributesManager() const {
    return metadataMediator_->getObjectAttributesManager();
  }
  /**
   * @brief Return manager for construction and access to physics world
   * attributes.
   */
  const metadata::managers::PhysicsAttributesManager::ptr
  getPhysicsAttributesManager() const {
    return metadataMediator_->getPhysicsAttributesManager();
  }
  /**
   * @brief Return manager for construction and access to scene attributes.
   */
  const metadata::managers::StageAttributesManager::ptr
  getStageAttributesManager() const {
    return metadataMediator_->getStageAttributesManager();
<<<<<<< HEAD
=======
  }

  /**
   * @brief Set a reference to the current @ref metadataMediator_.  Perform any
   * initialization that may be required when @ref metadataMediator_ is changed.
   * @param _MM a reference to the new @ref metadataMediator_.
   */
  void setMetadataMediator(metadata::MetadataMediator::ptr _MM) {
    metadataMediator_ = _MM;
>>>>>>> 4eea0bac
  }

  /**
   * @brief Retrieve the composition of all transforms applied to a mesh
   * since it was loaded.
   *
   * See @ref translateMesh.
   * @param meshIndex Index of the mesh in @ref meshes_.
   * @return The transformation matrix mapping from the original state to
   * its current state.
   */
  const Mn::Matrix4& getMeshTransformation(const size_t meshIndex) const {
    return meshes_[meshIndex]->meshTransform_;
  }

  /**
   * @brief Retrieve the meta data for a particular asset.
   *
   * This includes identifiers for meshes, textures, materials, and a
   * component heirarchy.
   * @param metaDataName The key identifying the asset in @ref resourceDict_.
   * Typically the filepath of file-based assets.
   * @return The asset's @ref MeshMetaData object.
   */
  const MeshMetaData& getMeshMetaData(const std::string& metaDataName) const {
    CHECK(resourceDict_.count(metaDataName) > 0);
    return resourceDict_.at(metaDataName).meshMetaData;
  }

  /**
   * @brief Get a named @ref LightSetup
   */
  Mn::Resource<gfx::LightSetup> getLightSetup(
      const Mn::ResourceKey& key = Mn::ResourceKey{DEFAULT_LIGHTING_KEY}) {
    return shaderManager_.get<gfx::LightSetup>(key);
  }

  /**
   * @brief Set a named @ref LightSetup
   *
   * If this name already exists, the @ref LightSetup is updated and all @ref
   * Drawables using this setup are updated.
   *
   * @param setup Light setup this key will now reference
   * @param key Key to identify this @ref LightSetup
   */
  void setLightSetup(gfx::LightSetup setup,
                     const Mn::ResourceKey& key = Mn::ResourceKey{
                         DEFAULT_LIGHTING_KEY}) {
    shaderManager_.set(key, std::move(setup), Mn::ResourceDataState::Mutable,
                       Mn::ResourcePolicy::Manual);
  }

  /**
   * @brief Construct a unified @ref MeshData from a loaded asset's collision
   * meshes.
   *
   * See @ref joinHeirarchy.
   * @param filename The identifying string key for the asset. See @ref
   * resourceDict_ and @ref meshes_.
   * @return The unified @ref MeshData object for the asset.
   */
  std::unique_ptr<MeshData> createJoinedCollisionMesh(
      const std::string& filename);

  /**
   * @brief Add an object from a specified object template handle to the
   * specified @ref DrawableGroup as a child of the specified @ref
   * scene::SceneNode if provided.
   *
   * If the attributes specified by objTemplateID exists in @ref
   * esp::metadata::managers::ObjectAttributesManager::objectLibrary_, and both
   * parent and drawables are specified, than an object referenced by that key
   * is added to the scene.
   * @param objTemplateLibID The ID of the object attributes in the @ref
   * esp::metadata::managers::ObjectAttributesManager::objectLibrary_.  This is
   * expected to exist
   * @param parent The @ref scene::SceneNode of which the object will be a
   * child.
   * @param drawables The @ref DrawableGroup with which the object @ref
   * gfx::Drawable will be rendered.
   * @param lightSetupKey The @ref LightSetup key that will be used
   * for the added component.
   * @param[out] visNodeCache Cache for pointers to all nodes created as the
   * result of this process.
   */
  void addObjectToDrawables(int objTemplateLibID,
                            scene::SceneNode* parent,
                            DrawableGroup* drawables,
                            std::vector<scene::SceneNode*>& visNodeCache,
                            const Mn::ResourceKey& lightSetupKey =
                                Mn::ResourceKey{DEFAULT_LIGHTING_KEY}) {
    if (objTemplateLibID != ID_UNDEFINED) {
      const std::string& objTemplateHandleName =
          metadataMediator_->getObjectAttributesManager()->getObjectHandleByID(
              objTemplateLibID);

      addObjectToDrawables(objTemplateHandleName, parent, drawables,
                           visNodeCache, lightSetupKey);
    }  // else objTemplateID does not exist - shouldn't happen
  }    // addObjectToDrawables

  /**
   * @brief Add an object from a specified object template handle to the
   * specified @ref DrawableGroup as a child of the specified @ref
   * scene::SceneNode if provided.
   *
   * If the attributes specified by objTemplateHandle exists in @ref
   * esp::metadata::managers::ObjectAttributesManager::objectLibrary_, and both
   * parent and drawables are specified, than an object referenced by that key
   * is added to the scene.
   * @param objTemplateHandle The key of the attributes in the @ref  to parse
   * and load.  The attributes are expected to exist but will be created (in the
   * case of synthesized objects) if it does not.
   * @param parent The @ref scene::SceneNode of which the object will be a
   * child.
   * @param drawables The @ref DrawableGroup with which the object @ref
   * gfx::Drawable will be rendered.
   * @param lightSetupKey The @ref LightSetup key that will be used
   * for the added component.
   * @param[out] visNodeCache Cache for pointers to all nodes created as the
   * result of this process.
   */
  void addObjectToDrawables(const std::string& objTemplateHandle,
                            scene::SceneNode* parent,
                            DrawableGroup* drawables,
                            std::vector<scene::SceneNode*>& visNodeCache,
                            const Mn::ResourceKey& lightSetupKey =
                                Mn::ResourceKey{DEFAULT_LIGHTING_KEY});

  /**
   * @brief Create a new drawable primitive attached to the desired @ref
   * scene::SceneNode.
   *
   * See @ref primitive_meshes_.
   * @param primitiveID The key of the primitive in @ref primitive_meshes_.
   * @param node The @ref scene::SceneNode to which the primitive drawable
   * will be attached.
   * @param drawables The @ref DrawableGroup with which the primitive will be
   * rendered.
   */
  void addPrimitiveToDrawables(int primitiveID,
                               scene::SceneNode& node,
                               DrawableGroup* drawables);

  /**
   * @brief Remove the specified primitive mesh.
   *
   * @param primitiveID The key of the primitive in @ref primitive_meshes_.
   */
  void removePrimitiveMesh(int primitiveID);

  /**
   * @brief generate a new primitive mesh asset for the NavMesh loaded in the
   * provided PathFinder object.
   *
   * If parent and drawables are provided, create the Drawable and render the
   * NavMesh.
   * @param pathFinder Holds the NavMesh information.
   * @param parent The new Drawable is attached to this node.
   * @param drawables The group with which the new Drawable will be rendered.
   * @return The primitive ID of the new object or @ref ID_UNDEFINED if
   * construction failed.
   */
  int loadNavMeshVisualization(esp::nav::PathFinder& pathFinder,
                               scene::SceneNode* parent,
                               DrawableGroup* drawables);

  /**
   * @brief Build a configuration frame from scene or object attributes values
   * and return it
   *
   * @param attribs the attributes to query for the information.
   * @param origin Either the origin of the sceneAttributes or the COM value of
   * the objectAttributes.
   * @return the coordinate frame of the assets the passed attributes describes.
   */
  esp::geo::CoordinateFrame buildFrameFromAttributes(
      const metadata::attributes::AbstractObjectAttributes::ptr& attribs,
      const Magnum::Vector3& origin);

  /**
   * @brief Sets whether or not the current agent sensor suite requires textures
   * for rendering. Textures will not be loaded if this is false.
   */
  inline void setRequiresTextures(bool newVal) { requiresTextures_ = newVal; }
<<<<<<< HEAD

  bool importAsset(const std::string& filename,
                   std::shared_ptr<esp::io::URDF::Material> material = nullptr);

  // TODO: refactor this to use current pipeline
  //! Attach a visual asset to a SceneNode as part of a DrawableGroup
  bool attachAsset(const std::string& filename,
                   scene::SceneNode& node,
                   DrawableGroup* drawables);
=======
>>>>>>> 4eea0bac

 private:
  /**
   * @brief Load the requested mesh info into @ref meshInfo corresponding to
   * specified @ref meshType used by @ref objectTemplateHandle
   *
   * @param filename the name of the file describing this mesh
   * @param objectTemplateHandle the handle for the object attributes owning
   * this mesh (for error log output)
   * @param meshType either "render" or "collision" (for error log output)
   * @param requiresLighting whether or not this mesh asset responds to
   * lighting
   * @return whether or not the mesh was loaded successfully
   */
  bool loadObjectMeshDataFromFile(const std::string& filename,
                                  const std::string& objectTemplateHandle,
                                  const std::string& meshType,
                                  const bool requiresLighting);

  /**
   * @brief Build a primitive asset based on passed template parameters.  If
   * exists already, does nothing.  Will use primitiveImporter_ to call
   * appropriate method to construct asset.
   * @param primTemplateHandle the handle referring to the attributes describing
   * primitive to instantiate
   */
  void buildPrimitiveAssetData(const std::string& primTemplateHandle);

 protected:
  // ======== Structs and Types only used locally ========
  /**
   * @brief Data for a loaded asset
   *
   * Contains mesh, texture, material, and asset info
   */
  struct LoadedAssetData {
    AssetInfo assetInfo;
    MeshMetaData meshMetaData;
  };

  /**
   * node: drawable's scene node
   *
   * meshID:
   * -) for non-ptex mesh:
   * meshID is the global index into meshes_.
   * meshes_[meshID] is the BaseMesh corresponding to the drawable;
   *
   * -) for ptex mesh:
   * meshID is the index of the submesh corresponding to the drawable;
   */
  struct StaticDrawableInfo {
    esp::scene::SceneNode& node;
    uint32_t meshID;
  };

  //======== Scene Functions ========

  /**
   * @brief Recursive contruction of scene nodes for an asset.
   *
   * Creates a drawable for the component of an asset referenced by the @ref
   * MeshTransformNode and adds it to the @ref DrawableGroup as child of
   * parent.
   * @param metaData The @ref MeshMetaData object containing information about
   * the meshes, textures, materials, and component heirarchy of the asset.
   * @param parent The @ref scene::SceneNode of which the component will be a
   * child.
   * @param lightSetupKey The @ref LightSetup key that will be used
   * for the added component.
   * @param drawables The @ref DrawableGroup with which the component will be
   * rendered.
   * @param meshTransformNode The @ref MeshTransformNode for component
   * identifying its mesh, material, transformation, and children.
   * @param[out] visNodeCache Cache for pointers to all nodes created as the
   * result of this recursive process.
   * @param computeAABBs whether absolute bounding boxes should be computed
   * @param staticDrawableInfo structure holding the drawable infos for aabbs
   */
  void addComponent(const MeshMetaData& metaData,
                    scene::SceneNode& parent,
                    const Mn::ResourceKey& lightSetupKey,
                    DrawableGroup* drawables,
                    const MeshTransformNode& meshTransformNode,
                    std::vector<scene::SceneNode*>& visNodeCache,
                    bool computeAbsoluteAABBs,
                    std::vector<StaticDrawableInfo>& staticDrawableInfo);

  /**
   * @brief Load textures from importer into assets, and update metaData for
   * an asset to link textures to that asset.
   *
   * @param importer The importer already loaded with information for the
   * asset.
   * @param loadedAssetData The asset's @ref LoadedAssetData object.
   */
  void loadTextures(Importer& importer, LoadedAssetData& loadedAssetData);

  /**
   * @brief Load meshes from importer into assets.
   *
   * Compute bounding boxes, upload mesh data to GPU, and update metaData for
   * an asset to link meshes to that asset.
   * @param importer The importer already loaded with information for the
   * asset.
   * @param loadedAssetData The asset's @ref LoadedAssetData object.
   */
  void loadMeshes(Importer& importer, LoadedAssetData& loadedAssetData);

  /**
   * @brief Recursively parse the mesh component transformation heirarchy for
   * the imported asset.
   *
   * @param importer The importer already loaded with information for the
   * asset.
   * @param parent The root of the mesh transform heirarchy for the remaining
   * sub-tree. The generated @ref MeshTransformNode will be added as a child.
   * Typically the @ref MeshMetaData::root to begin recursion.
   * @param componentID The next component to add to the heirarchy. Identifies
   * the component in the @ref Importer.
   */
  void loadMeshHierarchy(Importer& importer,
                         MeshTransformNode& parent,
                         int componentID);

  /**
   * @brief Recursively build a unified @ref MeshData from loaded assets via a
   * tree of @ref MeshTransformNode.
   *
   * @param mesh The @ref MeshData being constructed.
   * @param metaData The @ref MeshMetaData for the object heirarchy being
   * joined.
   * @param node The current @ref MeshTransformNode in the recursion.
   * @param transformFromParentToWorld The cumulative transformation up to but
   * not including the current @ref MeshTransformNode.
   */
  void joinHeirarchy(MeshData& mesh,
                     const MeshMetaData& metaData,
                     const MeshTransformNode& node,
                     const Mn::Matrix4& transformFromParentToWorld);

  /**
   * @brief Load materials from importer into assets, and update metaData for
   * an asset to link materials to that asset.
   *
   * @param importer The importer already loaded with information for the
   * asset.
   * @param loadedAssetData The asset's @ref LoadedAssetData object.
   */
  void loadMaterials(Importer& importer, LoadedAssetData& loadedAssetData);

  /**
   * @brief Build a @ref PhongMaterialData for use with flat shading
   *
   * Textures must already be loaded for the asset this material belongs to
   *
   * @param material Material data with texture IDs
   * @param textureBaseIndex Base index of the assets textures in textures_
   */
  gfx::PhongMaterialData::uptr buildFlatShadedMaterialData(
      const Mn::Trade::PhongMaterialData& material,
      int textureBaseIndex);

  /**
   * @brief Build a @ref PhongMaterialData for use with phong shading
   *
   * Textures must already be loaded for the asset this material belongs to
   *
   * @param material Material data with texture IDs
   * @param textureBaseIndex Base index of the assets textures in textures_

   */
  gfx::PhongMaterialData::uptr buildPhongShadedMaterialData(
      const Mn::Trade::PhongMaterialData& material,
      int textureBaseIndex);

  /**
   * @brief Build a @ref PbrMaterialData for use with PBR shading
   *
   * Textures must already be loaded for the asset this material belongs to
   *
   * @param material Material data with texture IDs
   * @param textureBaseIndex Base index of the assets textures in textures_
   */
  gfx::PbrMaterialData::uptr buildPbrShadedMaterialData(
      const Mn::Trade::PbrMetallicRoughnessMaterialData& material,
      int textureBaseIndex);

  /**
   * @brief Load a mesh describing some scene asset based on the passed
   * assetInfo.
   *
   * If both parent and drawables are provided, add the mesh to the
   * scene graph for rendering.
   * @param info The @ref AssetInfo for the mesh, already parsed from a file.
   * @param parent The @ref scene::SceneNode to which the mesh will be added
   * as a child.
   * @param drawables The @ref DrawableGroup with which the mesh will be
   * rendered.
   * @param computeAbsoluteAABBs Whether absolute bounding boxes should be
   * computed
   * @param splitSemanticMesh Split the semantic mesh by objectID, used for A/B
   * testing
   * @param lightSetupKey The @ref LightSetup key that will be used
   * for the loaded asset.
   */
  bool loadStageInternal(const AssetInfo& info,
                         scene::SceneNode* parent = nullptr,
                         DrawableGroup* drawables = nullptr,
                         bool computeAbsoluteAABBs = false,
                         bool splitSemanticMesh = true,
                         const Mn::ResourceKey& lightSetupKey = Mn::ResourceKey{
                             NO_LIGHT_KEY});

  /**
   * @brief Builds the appropriate collision mesh groups for the passed
   * assetInfo, and adds it to the @ref collisionMeshGroup map.
   * @param info The @ref AssetInfo for the mesh, already parsed from a file.
   * @param meshGroup The constructed @ref meshGroup
   * @return Whether the meshgroup was successfully built or not
   */
  bool buildMeshGroups(const AssetInfo& info,
                       std::vector<CollisionMeshData>& meshGroup);

  /**
   * @brief Creates a map of appropriate asset infos for sceneries.  Will always
   * create render asset info.  Will create collision asset info and semantic
   * stage asset info if requested.
   *
   * @param stageAttributes The stage attributes file holding the stage's
   * information.
   * @param createCollisionInfo Whether collision-based asset info should be
   * created (only if physicsManager type is not none)
   * @param createSemanticInfo Whether semantic mesh-based asset info should be
   * created
   */
  std::map<std::string, AssetInfo> createStageAssetInfosFromAttributes(
      const metadata::attributes::StageAttributes::ptr& stageAttributes,
      bool createCollisionInfo,
      bool createSemanticInfo);

  /**
   * @brief Load a PTex mesh into assets from a file and add it to the scene
   * graph for rendering.
   * @return true if the mesh is loaded, otherwise false
   *
   * @param info The @ref AssetInfo for the mesh, already parsed from a
   * file.
   * @param parent The @ref scene::SceneNode to which the mesh will be added
   * as a child.
   * @param drawables The @ref DrawableGroup with which the mesh will be
   * rendered.
   */
  bool loadPTexMeshData(const AssetInfo& info,
                        scene::SceneNode* parent,
                        DrawableGroup* drawables);

  /**
   * @brief Load an instance mesh (e.g. Matterport reconstruction) into assets
   * from a file and add it to the scene graph for rendering.
   *
   * @param info The @ref AssetInfo for the mesh, already parsed from a file.
   * @param parent The @ref scene::SceneNode to which the mesh will be added
   * as a child.
   * @param drawables The @ref DrawableGroup with which the mesh will be
   * rendered.
   * @param computeAbsoluteAABBs Whether absolute bounding boxes should be
   * computed
   * @param splitSemanticMesh Split the semantic mesh by objectID
   */
  bool loadInstanceMeshData(const AssetInfo& info,
                            scene::SceneNode* parent,
                            DrawableGroup* drawables,
                            bool computeAbsoluteAABBs,
                            bool splitSemanticMesh);  // was default true

  /**
   * @brief Load a mesh (e.g. gltf) into assets from a file.
   *
   * If both parent and drawables are provided, add the mesh to the
   * scene graph for rendering.
   * @param info The @ref AssetInfo for the mesh, already parsed from a file.
   * @param parent The @ref scene::SceneNode to which the mesh will be added
   * as a child.
   * @param drawables The @ref DrawableGroup with which the mesh will be
   * rendered.
   * @param computeAbsoluteAABBs Whether absolute bounding boxes should be
   * computed
   * @param lightSetupKey The @ref LightSetup key that will be used
   * for the loaded asset.
   */
  bool loadGeneralMeshData(
      const AssetInfo& info,
      scene::SceneNode* parent = nullptr,
      DrawableGroup* drawables = nullptr,
      bool computeAbsoluteAABBs = false,
      const Mn::ResourceKey& lightSetupKey = Mn::ResourceKey{NO_LIGHT_KEY});

  /**
   * @brief Load a SUNCG mesh into assets from a file. !Deprecated! TODO:
   * remove?
   *
   * @param info The @ref AssetInfo for the mesh, already parsed from a file.
   * @param parent The @ref scene::SceneNode to which the mesh will be added
   * as a child.
   * @param drawables The @ref DrawableGroup with which the mesh will be
   * rendered.
   */
  bool loadSUNCGHouseFile(const AssetInfo& info,
                          scene::SceneNode* parent,
                          DrawableGroup* drawables);

  /**
   * @brief initialize default lighting setups in the current ShaderManager
   */
  void initDefaultLightSetups();

  /**
   * @brief initialize default material setups in the current ShaderManager
   */
  void initDefaultMaterials();

  /**
   * @brief Checks if light setup is compatible with loaded asset
   */
  bool isLightSetupCompatible(const LoadedAssetData& loadedAssetData,
                              const Mn::ResourceKey& lightSetupKey) const;

  // ======== Geometry helper functions, data structures ========

  /**
   * @brief Apply a translation to the vertices of a mesh asset and store that
   * transformation in @ref BaseMesh::meshTransform_.
   *
   * @param meshDataGL The mesh data.
   * @param translation The translation transform to apply.
   */
  void translateMesh(BaseMesh* meshDataGL, Mn::Vector3 translation);

  /**
   * @brief Compute and return the axis aligned bounding box of a mesh in mesh
   * local space
   * @param meshDataGL The mesh data.
   * @return The mesh bounding box.
   */
  Mn::Range3D computeMeshBB(BaseMesh* meshDataGL);

  /**
   * @brief Compute the absolute AABBs for drawables in PTex mesh in world
   * space
   * @param baseMesh: ptex mesh
   */
#ifdef ESP_BUILD_PTEX_SUPPORT
  void computePTexMeshAbsoluteAABBs(
      BaseMesh& baseMesh,
      const std::vector<StaticDrawableInfo>& staticDrawableInfo);
#endif

  /**
   * @brief Compute the absolute AABBs for drawables in general mesh (e.g.,
   * MP3D) world space
   */
  void computeGeneralMeshAbsoluteAABBs(
      const std::vector<StaticDrawableInfo>& staticDrawableInfo);

  /**
   * @brief Compute the absolute AABBs for drawables in semantic mesh in world
   * space
   */
  void computeInstanceMeshAbsoluteAABBs(
      const std::vector<StaticDrawableInfo>& staticDrawableInfo);

  /**
   * @brief Compute absolute transformations of all drwables stored in
   * staticDrawableInfo_
   */
  std::vector<Mn::Matrix4> computeAbsoluteTransformations(
      const std::vector<StaticDrawableInfo>& staticDrawableInfo);

  // ======== Rendering Utility Functions ========

  /**
   * @brief Create a @ref gfx::Drawable for the specified mesh, node,
   * and @ref ShaderType.
   *
   * Add this drawable to the @ref DrawableGroup if provided.
   * @param shaderType Indentifies the desired shader program for rendering
   * the
   * @ref gfx::Drawable.
   * @param mesh The render mesh.
   * @param meshAttributeFlags flags for the attributes of the render mesh
   * @param node The @ref scene::SceneNode to which the drawable will be
   * attached.
   * @param lightSetupKey The @ref LightSetup key that will be used
   * for the drawable.
   * @param materialKey The @ref MaterialData key that will be used
   * for the drawable.
   * @param meshID Optional, the index of this mesh component stored in
   * meshes_
   * @param group Optional @ref DrawableGroup with which the render the @ref
   * gfx::Drawable.
   * @param texture Optional texture for the mesh.
   * @param color Optional color parameter for the shader program. Defaults to
   * white.
   */

  void createDrawable(Mn::GL::Mesh& mesh,
                      gfx::Drawable::Flags& meshAttributeFlags,
                      scene::SceneNode& node,
                      const Mn::ResourceKey& lightSetupKey,
                      const Mn::ResourceKey& materialKey,
                      DrawableGroup* group = nullptr);

  Flags flags_;

  // ======== General geometry data ========
  // shared_ptr is used here, instead of Corrade::Containers::Optional, or
  // std::optional because shared_ptr is reference type, not value type, and
  // thus we can avoiding duplicated loading

  /**
   * @brief The mesh data for loaded assets.
   */
  std::vector<std::shared_ptr<BaseMesh>> meshes_;

  /**
   * @brief The texture data for loaded assets.
   */
  std::vector<std::shared_ptr<Mn::GL::Texture2D>> textures_;

  /**
   * @brief The next available unique ID for loaded materials
   */
  int nextMaterialID_ = 0;

  /**
   * @brief Asset metadata linking meshes, textures, materials, and the
   * component transformation heirarchy for loaded assets.
   *
   * Maps absolute path keys to metadata.
   */
  std::map<std::string, LoadedAssetData> resourceDict_;

  /**
   * @brief The @ref ShaderManager used to store shader information for
   * drawables created by this ResourceManager
   */
  gfx::ShaderManager shaderManager_;

  // ======== Metadata, File and primitive importers ========
  /**
   * @brief A reference to the MetadataMediator managing all the metadata
   * currently in use.
   */
  metadata::MetadataMediator::ptr metadataMediator_ = nullptr;
  /**
   * @brief Plugin Manager used to instantiate importers which in turn are used
   * to load asset data
   */
  Corrade::PluginManager::Manager<Importer> importerManager_;

  /**
   * @brief Importer used to synthesize Magnum Primitives (PrimitiveImporter).
   * This object allows for similar usage to File-based importers, but requires
   * no file to be available/read.
   */
  Corrade::Containers::Pointer<Importer> primitiveImporter_;

  /**
   * @brief Importer used to load generic mesh files (AnySceneImporter)
   */
  Corrade::Containers::Pointer<Importer> fileImporter_;

  // ======== Physical parameter data ========

  //! tracks primitive mesh ids
  int nextPrimitiveMeshId = 0;
  /**
   * @brief Primitive meshes available for instancing via @ref
   * addPrimitiveToDrawables for debugging or visualization purposes.
   */
  std::map<int, std::unique_ptr<Mn::GL::Mesh>> primitive_meshes_;

  /**
   * @brief Maps string keys (typically property filenames) to @ref
   * CollisionMeshData for all components of a loaded asset.
   */
  std::map<std::string, std::vector<CollisionMeshData>> collisionMeshGroups_;

  /**
   * @brief Flag to load textures of meshes
   */
  bool requiresTextures_ = true;
};

CORRADE_ENUMSET_OPERATORS(ResourceManager::Flags)

}  // namespace assets
}  // namespace esp

#endif  // ESP_ASSETS_RESOURCEMANAGER_H_<|MERGE_RESOLUTION|>--- conflicted
+++ resolved
@@ -269,8 +269,6 @@
   const metadata::managers::StageAttributesManager::ptr
   getStageAttributesManager() const {
     return metadataMediator_->getStageAttributesManager();
-<<<<<<< HEAD
-=======
   }
 
   /**
@@ -280,7 +278,6 @@
    */
   void setMetadataMediator(metadata::MetadataMediator::ptr _MM) {
     metadataMediator_ = _MM;
->>>>>>> 4eea0bac
   }
 
   /**
@@ -467,7 +464,6 @@
    * for rendering. Textures will not be loaded if this is false.
    */
   inline void setRequiresTextures(bool newVal) { requiresTextures_ = newVal; }
-<<<<<<< HEAD
 
   bool importAsset(const std::string& filename,
                    std::shared_ptr<esp::io::URDF::Material> material = nullptr);
@@ -477,8 +473,6 @@
   bool attachAsset(const std::string& filename,
                    scene::SceneNode& node,
                    DrawableGroup* drawables);
-=======
->>>>>>> 4eea0bac
 
  private:
   /**
