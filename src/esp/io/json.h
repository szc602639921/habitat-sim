// Copyright (c) Facebook, Inc. and its affiliates.
// This source code is licensed under the MIT license found in the
// LICENSE file in the root directory of this source tree.

#ifndef ESP_IO_JSON_H_
#define ESP_IO_JSON_H_

#include <cstdint>
#define RAPIDJSON_NO_INT64DEFINE
#include <rapidjson/document.h>
#include "esp/core/esp.h"

#include <functional>
#include <string>
#include <vector>

#include <Magnum/Magnum.h>
#include <Magnum/Math/Quaternion.h>
#include <Magnum/Math/Vector3.h>

namespace esp {
namespace io {

typedef rapidjson::Document JsonDocument;
typedef rapidjson::GenericValue<rapidjson::UTF8<> > JsonGenericValue;

//! Write a JsonDocument to file
bool writeJsonToFile(const JsonDocument& document, const std::string& file);

//! Parse JSON file and return as JsonDocument object
JsonDocument parseJsonFile(const std::string& file);

//! Parse JSON string and return as JsonDocument object
JsonDocument parseJsonString(const std::string& jsonString);

//! Return string representation of given JsonDocument
std::string jsonToString(const JsonDocument& d);

//! Return Vec3f coordinates representation of given JsonObject of array type
esp::vec3f jsonToVec3f(const JsonGenericValue& jsonArray);

/**
 * @brief Check passed json doc for existence of passed @p tag as @tparam T.
 * MUST BE SPECIALIZED due to json tag queries relying on named, type-specific
 * getters.
 *
 * @tparam T type of value to be populated.
 * @param d json document to parse
 * @param tag string tag to look for in json doc
 * @param val destination value to be populated
 * @return whether successful or not
 */
template <typename T>
bool jsonIntoVal(CORRADE_UNUSED const JsonGenericValue& d,
                 const char* tag,
                 CORRADE_UNUSED T& val) {
  LOG(ERROR) << "Unsupported typename specified for JSON tag " << tag
             << ". Aborting.";
  return false;
}  // jsonIntoVal template definition

/**
 * @brief Check passed json doc for existence of passed @p tag as
 * float. If present, populate passed @p val with value. Returns whether tag
 * is found and successfully populated, or not. Logs an error if tag is found
 * but is inappropriate type.
 *
 * @param d json document to parse
 * @param tag string tag to look for in json doc
 * @param val destination value to be populated
 * @return whether successful or not
 */
template <>
inline bool jsonIntoVal(const JsonGenericValue& d,
                        const char* tag,
                        float& val) {
  if (d.HasMember(tag)) {
    if (d[tag].IsNumber()) {
      val = d[tag].GetFloat();
      return true;
    }
    LOG(ERROR) << "Invalid float value specified in JSON config at " << tag;
  }
  return false;
}  // jsonIntoVal<float>

/**
 * @brief Check passed json doc for existence of passed @p tag as
 * double. If present, populate passed @p val with value. Returns whether tag
 * is found and successfully populated, or not. Logs an error if tag is found
 * but is inappropriate type.
 *
 * @param d json document to parse
 * @param tag string tag to look for in json doc
 * @param val destination value to be populated
 * @return whether successful or not
 */

template <>
inline bool jsonIntoVal(const JsonGenericValue& d,
                        const char* tag,
                        double& val) {
  if (d.HasMember(tag)) {
    if (d[tag].IsNumber()) {
      val = d[tag].GetDouble();
      return true;
    }
    LOG(ERROR) << "Invalid double value specified in JSON config at " << tag;
  }
  return false;
}  // jsonIntoVal<double>

/**
 * @brief Check passed json doc for existence of passed @p tag as
 * int. If present, populate passed @p val with value. Returns whether tag
 * is found and successfully populated, or not. Logs an error if tag is found
 * but is inappropriate type.
 *
 * @param d json document to parse
 * @param tag string tag to look for in json doc
 * @param val destination value to be populated
 * @return whether successful or not
 */

template <>
inline bool jsonIntoVal(const JsonGenericValue& d, const char* tag, int& val) {
  if (d.HasMember(tag)) {
    if (d[tag].IsNumber()) {
      val = d[tag].GetInt();
      return true;
    }
    LOG(ERROR) << "Invalid int value specified in JSON config at " << tag;
  }
  return false;
}  // jsonIntoVal<int>

/**
 * @brief Check passed json doc for existence of passed @p tag as
 * boolean. If present, populate passed @p val with value. Returns whether tag
 * is found and successfully populated, or not. Logs an error if tag is found
 * but is inappropriate type.
 *
 * @param d json document to parse
 * @param tag string tag to look for in json doc
 * @param val destination value to be populated
 * @return whether successful or not
 */

template <>
inline bool jsonIntoVal(const JsonGenericValue& d, const char* tag, bool& val) {
  if (d.HasMember(tag)) {
    if (d[tag].IsBool()) {
      val = d[tag].GetBool();
      return true;
    }
    LOG(ERROR) << "Invalid boolean value specified in JSON config at " << tag;
  }
  return false;
}  // jsonIntoVal<bool>

/**
 * @brief Check passed json doc for existence of passed @p tag as
 * double. If present, populate passed @p val with
 * value. Returns whether tag is found and successfully populated, or not. Logs
 * an error if tag is found but is inappropriate type.
 *
 * @param d json document to parse
 * @param tag string tag to look for in json doc
 * @param val destination value to be populated
 * @return whether successful or not
 */

template <>
inline bool jsonIntoVal(const JsonGenericValue& d,
                        const char* tag,
                        std::string& val) {
  if (d.HasMember(tag)) {
    if (d[tag].IsString()) {
      val = d[tag].GetString();
      return true;
    }
    LOG(ERROR) << "Invalid string value specified in JSON config at " << tag;
  }
  return false;
}  // jsonIntoVal<std::string>
<<<<<<< HEAD
=======

/**
 * @brief Check passed json doc for existence of passed @p tag as
 * double. If present, populate passed @p val with value. Returns whether tag
 * is found and successfully populated, or not. Logs an error if tag is found
 * but is inappropriate type.
 *
 * @param d json document to parse
 * @param tag string tag to look for in json doc
 * @param val destination value to be populated
 * @return whether successful or not
 */

template <>
inline bool jsonIntoVal(const JsonGenericValue& d,
                        const char* tag,
                        Magnum::Rad& val) {
  if (d.HasMember(tag)) {
    if (d[tag].IsNumber()) {
      val = Magnum::Rad{d[tag].GetFloat()};
      return true;
    }
    LOG(ERROR) << "Invalid double value specified in JSON config at " << tag;
  }
  return false;
}  // jsonIntoVal<double>
>>>>>>> d7de0c7c

/**
 * @brief Specialization to handle Magnum::Vector3 values.  Check passed json
 * doc for existence of passed @p tag as Magnum::Vector3. If present, populate
 * passed @p val with value. Returns whether tag is found and successfully
 * populated, or not. Logs an error if tag is found but is inappropriate type.
 *
 * @param d json document to parse
 * @param tag string tag to look for in json doc
 * @param val destination value to be populated
 * @return whether successful or not
 */

template <>
inline bool jsonIntoVal(const JsonGenericValue& d,
                        const char* tag,
                        Magnum::Vector3& val) {
  if (d.HasMember(tag) && d[tag].IsArray() && d[tag].Size() == 3) {
    for (rapidjson::SizeType i = 0; i < 3; ++i) {
      if (d[tag][i].IsNumber()) {
        val[i] = d[tag][i].GetDouble();
      } else {
        LOG(ERROR) << " Invalid numeric value specified in JSON Vec3 config at "
                   << tag << " index :" << i;
        return false;
      }
    }  // build array
    return true;
  }
  return false;
}  // jsonIntoVal<Magnum::Vector3>

/**
 * @brief Specialization to handle Magnum::Quaternion values.  Check passed json
 * doc for existence of passed @p tag as Magnum::Quaternion. If present,
 * populate passed @p val with value. Returns whether tag is found and
 * successfully populated, or not. Logs an error if tag is found but is
 * inappropriate type.
 *
 * @param d json document to parse
 * @param tag string tag to look for in json doc
 * @param val destination value to be populated
 * @return whether successful or not
 */

template <>
inline bool jsonIntoVal(const JsonGenericValue& d,
                        const char* tag,
                        Magnum::Quaternion& val) {
  if (d.HasMember(tag) && d[tag].IsArray() && d[tag].Size() == 4) {
    for (rapidjson::SizeType i = 0; i < 4; ++i) {
      if (d[tag][i].IsNumber()) {
        if (i == 0) {
          val.scalar() = d[tag][0].GetFloat();
        } else {
          val.vector()[i - 1] = d[tag][i].GetFloat();
        }
      } else {
        LOG(ERROR)
            << " Invalid numeric value specified in JSON Quaternion config at "
            << tag << " index :" << i;
        return false;
      }
    }  // build array
    return true;
  }
  return false;
}  // jsonIntoVal<Magnum::Quaternion>

/**
 * @brief Specialization to handle reading a JSON object into an
 * std::map<std::string, std::string>.  Check passed json doc for existence of
 * passed @p tag and verify it is an object. If present, populate passed @p val
 * with key-value pairs in cell. Returns whether tag is found and successfully
 * populated, or not. Logs an error if tag is found but is inappropriately
 * configured
 *
 * @param d json document to parse
 * @param tag string tag to look for in json doc
 * @param val destination std::map to be populated
 * @return whether successful or not
 */

template <>
inline bool jsonIntoVal(const JsonGenericValue& d,
                        const char* tag,
                        std::map<std::string, std::string>& val) {
  if (d.HasMember(tag)) {
    if (d[tag].IsObject()) {
      const auto& jCell = d[tag];
      for (rapidjson::Value::ConstMemberIterator it = jCell.MemberBegin();
           it != jCell.MemberEnd(); ++it) {
        const std::string key = it->name.GetString();
        if (it->value.IsString()) {
          val.emplace(key, it->value.GetString());
        } else {
          LOG(ERROR) << "Invalid string value specified in JSON config " << tag
                     << " at " << key << ". Skipping.";
        }
      }  // for each value
      return true;
    } else {  // if member is object
      LOG(ERROR) << "Invalid JSON Object value specified in JSON config at "
                 << tag << "; Unable to populate std::map.";
    }
  }  // if has tag
  return false;
}  // jsonIntoVal<Magnum::Vector3>

/**
 * @brief Check passed json doc for existence of passed jsonTag as value of
 * type T. If present, populate passed setter with value. Returns
 * whether tag is found and successfully populated, or not. Logs an error if
 * @p tag is found but is inappropriate type.  Should use explicit type cast
 * on function call if setter is specified using std::bind()
 *
 * @tparam T type of destination variable - must be supported type.
 * @param d json document to parse
 * @param tag string tag to look for in json doc
 * @param setter value setter in some object to populate with the data from
 * json.
 * @return whether successful or not
 */
template <typename T>
bool jsonIntoSetter(const JsonGenericValue& d,
                    const char* tag,
                    std::function<void(T)> setter) {
  T val;
  if (jsonIntoVal(d, tag, val)) {
    setter(val);
    return true;
  }
  return false;
}  // jsonIntoSetter

/**
 * @brief Check passed json doc for existence of passed jsonTag as value of
 * type T, where the consuming setter will treat the value as const. If
 * present, populate passed setter with value. Returns whether @p tag is found
 * and successfully populated, or not. Logs an error if tag is found but is
 * inappropriate type.  Should use explicit type cast on function call if
 * setter is specified using std::bind()
 *
 * @tparam T type of destination variable - must be supported type.
 * @param d json document to parse
 * @param tag string tag to look for in json doc
 * @param setter value setter in some object to populate with the data from
 * json.
 * @return whether successful or not
 */
template <typename T>
bool jsonIntoConstSetter(const JsonGenericValue& d,
                         const char* tag,
                         std::function<void(const T)> setter) {
  T val;
  if (jsonIntoVal(d, tag, val)) {
    setter(val);
    return true;
  }
  return false;
}  // jsonIntoConstSetter

template <typename GV, typename T>
void toVector(const GV& arr,
              std::vector<T>* vec,
              const std::function<T(const GV&)>& conv) {
  const unsigned n = arr.Size();
  vec->resize(n);
  for (unsigned i = 0; i < n; i++) {
    (*vec)[i] = conv(arr[i]);
  }
}

template <typename GV>
void toIntVector(const GV& value, std::vector<int>* vec) {
  const auto conv = [](const GV& x) { return x.GetInt(); };
  toVector<GV, int>(value, vec, conv);
}

template <typename GV>
void toInt64Vector(const GV& value, std::vector<int64_t>* vec) {
  const auto conv = [](const GV& x) { return x.GetInt64(); };
  toVector<GV, int64_t>(value, vec, conv);
}

template <typename GV>
void toFloatVector(const GV& value, std::vector<float>* vec) {
  const auto conv = [](const GV& x) {
    return static_cast<float>(x.GetDouble());
  };
  toVector<GV, float>(value, vec, conv);
}

template <typename GV>
void toDoubleVector(const GV& value, std::vector<double>* vec) {
  const auto conv = [](const GV& x) { return x.GetDouble(); };
  toVector<GV, double>(value, vec, conv);
}

}  // namespace io
}  // namespace esp

#endif  // ESP_IO_JSON_H_<|MERGE_RESOLUTION|>--- conflicted
+++ resolved
@@ -183,8 +183,6 @@
   }
   return false;
 }  // jsonIntoVal<std::string>
-<<<<<<< HEAD
-=======
 
 /**
  * @brief Check passed json doc for existence of passed @p tag as
@@ -211,7 +209,6 @@
   }
   return false;
 }  // jsonIntoVal<double>
->>>>>>> d7de0c7c
 
 /**
  * @brief Specialization to handle Magnum::Vector3 values.  Check passed json
